--- conflicted
+++ resolved
@@ -168,15 +168,10 @@
                                           strippingNewline: strippingNewline)
     }
   }
-<<<<<<< HEAD
   
   private func readLineUnsupported(prompt: String,
                                    maxCount: Int?,
                                    strippingNewline: Bool) throws -> String {
-=======
-
-  private func readLineUnsupported(prompt: String, maxCount: Int?) throws -> String {
->>>>>>> 90e91f57
     print(prompt, terminator: "")
     if let line = Swift.readLine(strippingNewline: strippingNewline) {
       return maxCount != nil ? String(line.prefix(maxCount!)) : line
