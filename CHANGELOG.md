# Changelog

<<<<<<< HEAD
=======
## 0.3.2 (2020-02-01)
- Fixed line reader to handle buffered output
- Migrated project to Xcode 11.3

>>>>>>> 3658edb5
## 0.3.1 (2019-09-23)
- Migrated project to Xcode 11.0
- Ported code to Swift 5.1

## 0.3 (2019-03-30)
- Migrated library to Xcode 10.2
- Ported code to Swift 5

## 0.2 (2018-06-10)
- Bug fixes
- Support of usage descriptions
- Initial documentation

## 0.1 (2018-05-14)
- Initial version<|MERGE_RESOLUTION|>--- conflicted
+++ resolved
@@ -1,12 +1,9 @@
 # Changelog
 
-<<<<<<< HEAD
-=======
 ## 0.3.2 (2020-02-01)
 - Fixed line reader to handle buffered output
 - Migrated project to Xcode 11.3
 
->>>>>>> 3658edb5
 ## 0.3.1 (2019-09-23)
 - Migrated project to Xcode 11.0
 - Ported code to Swift 5.1
